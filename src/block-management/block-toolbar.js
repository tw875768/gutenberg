/**
 * @format
 * @flow
 */

import React, { Component } from 'react';
import { View, ScrollView, Keyboard } from 'react-native';
import { withSelect, withDispatch } from '@wordpress/data';
import { compose } from '@wordpress/compose';
import { Toolbar, ToolbarButton } from '@wordpress/components';
import { BlockFormatControls, BlockControls } from '@wordpress/editor';
import { __ } from '@wordpress/i18n';
import KeyboardHideButton from '../components/keyboard-hide-button';

import styles from './block-toolbar.scss';

type PropsType = {
	onInsertClick: void => void,
	showKeyboardHideButton: boolean,
	hasRedo: boolean,
	hasUndo: boolean,
	redo: void => void,
	undo: void => void,
};

export class BlockToolbar extends Component<PropsType> {
	onKeyboardHide = () => {
		Keyboard.dismiss();
	};

	render() {
		const {
			hasRedo,
			hasUndo,
			redo,
			undo,
			onInsertClick,
			showKeyboardHideButton,
		} = this.props;

		return (
			<View style={ styles.container }>
				<ScrollView
					horizontal={ true }
					showsHorizontalScrollIndicator={ false }
					keyboardShouldPersistTaps={ 'always' }
					alwaysBounceHorizontal={ false }
				>
					<Toolbar>
						<ToolbarButton
							label={ __( 'Add block' ) }
							icon="insert"
							onClick={ onInsertClick }
						/>
						<ToolbarButton
							label={ __( 'Undo' ) }
							icon="undo"
							isDisabled={ ! hasUndo }
							onClick={ undo }
						/>
						<ToolbarButton
							label={ __( 'Redo' ) }
							icon="redo"
							isDisabled={ ! hasRedo }
							onClick={ redo }
						/>
					</Toolbar>
					{ showKeyboardHideButton && ( <Toolbar>
<<<<<<< HEAD
						<ToolbarButton
							label={ __( 'Keyboard hide' ) }
							icon="arrow-down"
							onClick={ this.onKeyboardHide }
=======
						<KeyboardHideButton
							onPress={ onKeyboardHide }
>>>>>>> 205d1a0b
						/>
					</Toolbar> ) }
					<BlockControls.Slot />
					<BlockFormatControls.Slot />
				</ScrollView>
			</View>
		);
	}
}

export default compose( [
	withSelect( ( select ) => ( {
		hasRedo: select( 'core/editor' ).hasEditorRedo(),
		hasUndo: select( 'core/editor' ).hasEditorUndo(),
	} ) ),
	withDispatch( ( dispatch ) => ( {
		redo: dispatch( 'core/editor' ).redo,
		undo: dispatch( 'core/editor' ).undo,
	} ) ),
] )( BlockToolbar );<|MERGE_RESOLUTION|>--- conflicted
+++ resolved
@@ -66,15 +66,8 @@
 						/>
 					</Toolbar>
 					{ showKeyboardHideButton && ( <Toolbar>
-<<<<<<< HEAD
-						<ToolbarButton
-							label={ __( 'Keyboard hide' ) }
-							icon="arrow-down"
-							onClick={ this.onKeyboardHide }
-=======
 						<KeyboardHideButton
 							onPress={ onKeyboardHide }
->>>>>>> 205d1a0b
 						/>
 					</Toolbar> ) }
 					<BlockControls.Slot />
