{
	"name": "@wordpress/element",
	"version": "2.20.2",
	"description": "Element React module for WordPress.",
	"author": "The WordPress Contributors",
	"license": "GPL-2.0-or-later",
	"keywords": [
		"wordpress",
		"gutenberg",
		"element",
		"react"
	],
	"homepage": "https://github.com/WordPress/gutenberg/tree/HEAD/packages/element/README.md",
	"repository": {
		"type": "git",
		"url": "https://github.com/WordPress/gutenberg.git",
		"directory": "packages/element"
	},
	"bugs": {
		"url": "https://github.com/WordPress/gutenberg/issues"
	},
	"main": "build/index.js",
	"module": "build-module/index.js",
	"react-native": "src/index",
	"types": "build-types",
	"sideEffects": false,
	"dependencies": {
<<<<<<< HEAD
		"@babel/runtime": "^7.12.5",
		"@types/react": "^17.0.1",
		"@types/react-dom": "^17.0.1",
=======
		"@babel/runtime": "^7.13.10",
		"@types/react": "^16.9.0",
		"@types/react-dom": "^16.9.0",
>>>>>>> 716febb1
		"@wordpress/escape-html": "file:../escape-html",
		"lodash": "^4.17.19",
		"react": "^17.0.1",
		"react-dom": "^17.0.1"
	},
	"publishConfig": {
		"access": "public"
	}
}<|MERGE_RESOLUTION|>--- conflicted
+++ resolved
@@ -25,15 +25,9 @@
 	"types": "build-types",
 	"sideEffects": false,
 	"dependencies": {
-<<<<<<< HEAD
-		"@babel/runtime": "^7.12.5",
+		"@babel/runtime": "^7.13.10",
 		"@types/react": "^17.0.1",
 		"@types/react-dom": "^17.0.1",
-=======
-		"@babel/runtime": "^7.13.10",
-		"@types/react": "^16.9.0",
-		"@types/react-dom": "^16.9.0",
->>>>>>> 716febb1
 		"@wordpress/escape-html": "file:../escape-html",
 		"lodash": "^4.17.19",
 		"react": "^17.0.1",
