/**
 * External dependencies
 */
import { shallow } from 'enzyme';

/**
 * WordPress dependencies
 */
import { __ } from '@wordpress/i18n';

/**
 * Internal dependencies
 */
import { HTMLTextInput } from '..';

// Utility to find a TextInput in a ShallowWrapper
const findTextInputInWrapper = ( wrapper, matchingProps ) => {
	return wrapper.dive().findWhere( ( node ) => {
		return node.name() === 'TextInput' && node.is( matchingProps );
	} ).first();
};

// Finds the Content TextInput in our HTMLInputView
const findContentTextInput = ( wrapper ) => {
	const placeholder = __( 'Start writing…' );
	const matchingProps = { multiline: true, placeholder };
	return findTextInputInWrapper( wrapper, matchingProps );
};

// Finds the Title TextInput in our HTMLInputView
const findTitleTextInput = ( wrapper ) => {
	const placeholder = __( 'Add title' );
	return findTextInputInWrapper( wrapper, { placeholder } );
};

<<<<<<< HEAD
const useStyle = () => {
=======
const getStylesFromColorScheme = () => {
>>>>>>> ee3e0b28
	return { color: 'white' };
};

describe( 'HTMLTextInput', () => {
	it( 'HTMLTextInput renders', () => {
		const wrapper = shallow(
<<<<<<< HEAD
			<HTMLTextInput useStyle={ useStyle } />
=======
			<HTMLTextInput getStylesFromColorScheme={ getStylesFromColorScheme } />
>>>>>>> ee3e0b28
		);
		expect( wrapper ).toBeTruthy();
	} );

	it( 'HTMLTextInput updates store and state on HTML text change', () => {
		const onChange = jest.fn();

		const wrapper = shallow(
			<HTMLTextInput
				onChange={ onChange }
<<<<<<< HEAD
				useStyle={ useStyle }
=======
				getStylesFromColorScheme={ getStylesFromColorScheme }
>>>>>>> ee3e0b28
			/>
		);

		expect( wrapper.instance().state.isDirty ).toBeFalsy();

		// Simulate user typing text
		const htmlTextInput = findContentTextInput( wrapper );
		htmlTextInput.simulate( 'changeText', 'text' );

		//Check if the onChange is called and the state is updated
		expect( onChange ).toHaveBeenCalledTimes( 1 );
		expect( onChange ).toHaveBeenCalledWith( 'text' );

		expect( wrapper.instance().state.isDirty ).toBeTruthy();
		expect( wrapper.instance().state.value ).toEqual( 'text' );
	} );

	it( 'HTMLTextInput persists changes in HTML text input on blur', () => {
		const onPersist = jest.fn();

		const wrapper = shallow(
			<HTMLTextInput
				onPersist={ onPersist }
				onChange={ jest.fn() }
<<<<<<< HEAD
				useStyle={ useStyle }
=======
				getStylesFromColorScheme={ getStylesFromColorScheme }
>>>>>>> ee3e0b28
			/>
		);

		// Simulate user typing text
		const htmlTextInput = findContentTextInput( wrapper );
		htmlTextInput.simulate( 'changeText', 'text' );

		//Simulate blur event
		htmlTextInput.simulate( 'blur' );

		//Normally prop.value is updated with the help of withSelect
		//But we don't have it in tests so we just simulate it
		wrapper.setProps( { value: 'text' } );

		//Check if the onPersist is called and the state is updated
		expect( onPersist ).toHaveBeenCalledTimes( 1 );
		expect( onPersist ).toHaveBeenCalledWith( 'text' );

		expect( wrapper.instance().state.isDirty ).toBeFalsy();

		//We expect state.value is getting propagated from prop.value
		expect( wrapper.instance().state.value ).toEqual( 'text' );
	} );

	it( 'HTMLTextInput propagates title changes to store', () => {
		const editTitle = jest.fn();

		const wrapper = shallow(
			<HTMLTextInput
				editTitle={ editTitle }
<<<<<<< HEAD
				useStyle={ useStyle }
=======
				getStylesFromColorScheme={ getStylesFromColorScheme }
>>>>>>> ee3e0b28
			/>
		);

		// Simulate user typing text
		const textInput = findTitleTextInput( wrapper );
		textInput.simulate( 'changeText', 'text' );

		//Check if the setTitleAction is called
		expect( editTitle ).toHaveBeenCalledTimes( 1 );
		expect( editTitle ).toHaveBeenCalledWith( 'text' );
	} );
} );
<|MERGE_RESOLUTION|>--- conflicted
+++ resolved
@@ -33,22 +33,14 @@
 	return findTextInputInWrapper( wrapper, { placeholder } );
 };
 
-<<<<<<< HEAD
-const useStyle = () => {
-=======
 const getStylesFromColorScheme = () => {
->>>>>>> ee3e0b28
 	return { color: 'white' };
 };
 
 describe( 'HTMLTextInput', () => {
 	it( 'HTMLTextInput renders', () => {
 		const wrapper = shallow(
-<<<<<<< HEAD
-			<HTMLTextInput useStyle={ useStyle } />
-=======
 			<HTMLTextInput getStylesFromColorScheme={ getStylesFromColorScheme } />
->>>>>>> ee3e0b28
 		);
 		expect( wrapper ).toBeTruthy();
 	} );
@@ -59,11 +51,7 @@
 		const wrapper = shallow(
 			<HTMLTextInput
 				onChange={ onChange }
-<<<<<<< HEAD
-				useStyle={ useStyle }
-=======
 				getStylesFromColorScheme={ getStylesFromColorScheme }
->>>>>>> ee3e0b28
 			/>
 		);
 
@@ -88,11 +76,7 @@
 			<HTMLTextInput
 				onPersist={ onPersist }
 				onChange={ jest.fn() }
-<<<<<<< HEAD
-				useStyle={ useStyle }
-=======
 				getStylesFromColorScheme={ getStylesFromColorScheme }
->>>>>>> ee3e0b28
 			/>
 		);
 
@@ -123,11 +107,7 @@
 		const wrapper = shallow(
 			<HTMLTextInput
 				editTitle={ editTitle }
-<<<<<<< HEAD
-				useStyle={ useStyle }
-=======
 				getStylesFromColorScheme={ getStylesFromColorScheme }
->>>>>>> ee3e0b28
 			/>
 		);
 
