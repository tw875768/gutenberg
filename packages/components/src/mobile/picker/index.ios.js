/**
 * External dependencies
 */
import { ActionSheetIOS } from 'react-native';

/**
 * WordPress dependencies
 */
import { __ } from '@wordpress/i18n';
import { Component } from '@wordpress/element';

class Picker extends Component {
	presentPicker() {
		const {
			options,
			onChange,
			title,
			destructiveButtonIndex,
			disabledButtonIndices,
<<<<<<< HEAD
			anchor,
			onCancel,
=======
			getAnchor,
>>>>>>> f5e1485f
		} = this.props;
		const labels = options.map( ( { label } ) => label );
		const fullOptions = [ __( 'Cancel' ) ].concat( labels );

		ActionSheetIOS.showActionSheetWithOptions(
			{
				title,
				options: fullOptions,
				cancelButtonIndex: 0,
				destructiveButtonIndex,
				disabledButtonIndices,
				anchor: getAnchor && getAnchor(),
			},
			( buttonIndex ) => {
				if ( buttonIndex === 0 ) {
					if ( onCancel ) {
						onCancel();
					}
					return;
				}
				const selected = options[ buttonIndex - 1 ];
				onChange( selected.value );
			}
		);
	}

	render() {
		return null;
	}
}

export default Picker;<|MERGE_RESOLUTION|>--- conflicted
+++ resolved
@@ -17,12 +17,7 @@
 			title,
 			destructiveButtonIndex,
 			disabledButtonIndices,
-<<<<<<< HEAD
-			anchor,
-			onCancel,
-=======
 			getAnchor,
->>>>>>> f5e1485f
 		} = this.props;
 		const labels = options.map( ( { label } ) => label );
 		const fullOptions = [ __( 'Cancel' ) ].concat( labels );
@@ -38,9 +33,6 @@
 			},
 			( buttonIndex ) => {
 				if ( buttonIndex === 0 ) {
-					if ( onCancel ) {
-						onCancel();
-					}
 					return;
 				}
 				const selected = options[ buttonIndex - 1 ];
