--- conflicted
+++ resolved
@@ -56,11 +56,7 @@
 			className={ classes }
 			ref={ ref }
 		>
-<<<<<<< HEAD
-			<Icon icon={ icon } ariaPressed={ ariaPressed } />
-=======
 			<Icon icon={ icon } size={ size } />
->>>>>>> ee3e0b28
 			{ children }
 		</Button>
 	);
