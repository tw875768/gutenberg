--- conflicted
+++ resolved
@@ -36,11 +36,7 @@
 		await page.keyboard.type( 'Paragraph to be made "small"' );
 
 		await page.click(
-<<<<<<< HEAD
-			'.components-font-size-picker__controls .components-range-control__number'
-=======
 			'.components-font-size-picker__controls .components-font-size-picker__number'
->>>>>>> 251bab45
 		);
 		// This should be the "small" font-size of the editor defaults.
 		await page.keyboard.type( '13' );
@@ -56,11 +52,7 @@
 		await page.keyboard.type( 'Paragraph to be made "small"' );
 
 		await page.click(
-<<<<<<< HEAD
-			'.components-font-size-picker__controls .components-range-control__number'
-=======
 			'.components-font-size-picker__controls .components-font-size-picker__number'
->>>>>>> 251bab45
 		);
 		await page.keyboard.type( '23' );
 
@@ -107,11 +99,7 @@
 
 		// Clear the custom font size input.
 		await page.click(
-<<<<<<< HEAD
-			'.components-font-size-picker__controls .components-range-control__number'
-=======
 			'.components-font-size-picker__controls .components-font-size-picker__number'
->>>>>>> 251bab45
 		);
 		await pressKeyTimes( 'ArrowRight', 5 );
 		await pressKeyTimes( 'Backspace', 5 );
@@ -127,22 +115,14 @@
 		await page.keyboard.type( 'Paragraph to be made "small"' );
 
 		await page.click(
-<<<<<<< HEAD
-			'.components-font-size-picker__controls .components-range-control__number'
-=======
 			'.components-font-size-picker__controls .components-font-size-picker__number'
->>>>>>> 251bab45
 		);
 		await page.keyboard.type( '23' );
 
 		await page.keyboard.press( 'Backspace' );
 
 		await page.click(
-<<<<<<< HEAD
-			'.components-font-size-picker__controls .components-range-control__number'
-=======
 			'.components-font-size-picker__controls .components-font-size-picker__number'
->>>>>>> 251bab45
 		);
 		await page.keyboard.press( 'Backspace' );
 		await page.keyboard.press( 'Backspace' );
