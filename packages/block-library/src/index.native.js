/**
 * WordPress dependencies
 */
import {
	registerBlockType,
	setDefaultBlockName,
	setUnregisteredTypeHandlerName,
	setGroupingBlockName,
} from '@wordpress/blocks';

/**
 * Internal dependencies
 */
import * as paragraph from './paragraph';
import * as image from './image';
import * as heading from './heading';
import * as quote from './quote';
import * as gallery from './gallery';
import * as archives from './archives';
import * as audio from './audio';
import * as button from './button';
import * as calendar from './calendar';
import * as categories from './categories';
import * as code from './code';
import * as columns from './columns';
import * as column from './column';
import * as cover from './cover';
import * as embed from './embed';
import * as file from './file';
import * as html from './html';
import * as mediaText from './media-text';
import * as latestComments from './latest-comments';
import * as latestPosts from './latest-posts';
import * as list from './list';
import * as missing from './missing';
import * as more from './more';
import * as nextpage from './nextpage';
import * as preformatted from './preformatted';
import * as pullquote from './pullquote';
import * as reusableBlock from './block';
import * as rss from './rss';
import * as search from './search';
import * as separator from './separator';
import * as shortcode from './shortcode';
import * as spacer from './spacer';
import * as subhead from './subhead';
import * as table from './table';
import * as textColumns from './text-columns';
import * as verse from './verse';
import * as video from './video';
import * as tagCloud from './tag-cloud';
import * as group from './group';

export const coreBlocks = [
	// Common blocks are grouped at the top to prioritize their display
	// in various contexts — like the inserter and auto-complete components.
	paragraph,
	image,
	heading,
	gallery,
	list,
	quote,

	// Register all remaining core blocks.
	shortcode,
	archives,
	audio,
	button,
	calendar,
	categories,
	code,
	columns,
	column,
	cover,
	embed,
	...embed.common,
	...embed.others,
	file,
	html,
	mediaText,
	latestComments,
	latestPosts,
	missing,
	more,
	nextpage,
	preformatted,
	pullquote,
	rss,
	search,
	separator,
	reusableBlock,
	spacer,
	subhead,
	table,
	tagCloud,
	textColumns,
	verse,
	video,
].reduce( ( accumulator, block ) => {
	accumulator[ block.name ] = block;
	return accumulator;
}, {} );

/**
 * Function to register an individual block.
 *
 * @param {Object} block The block to be registered.
 *
 */
const registerBlock = ( block ) => {
	if ( ! block ) {
		return;
	}
	const { metadata, settings, name } = block;
	registerBlockType( name, {
		...metadata,
		...settings,
	} );
};

// only enable code block for development
// eslint-disable-next-line no-undef
const devOnly = ( block ) => ( !! __DEV__ ? block : null );

/**
 * Function to register core blocks provided by the block editor.
 *
 * @example
 * ```js
 * import { registerCoreBlocks } from '@wordpress/block-library';
 *
 * registerCoreBlocks();
 * ```
 */
export const registerCoreBlocks = () => {
	[
		paragraph,
		heading,
		devOnly( code ),
		missing,
		more,
		image,
		video,
		nextpage,
		separator,
		list,
		quote,
		mediaText,
		preformatted,
		gallery,
<<<<<<< HEAD
		devOnly( group ),
		devOnly( columns ),
		devOnly( column ),
=======
		group,
		devOnly( button ),
>>>>>>> 3249ae14
		spacer,
		shortcode,
	].forEach( registerBlock );

	setDefaultBlockName( paragraph.name );
	setUnregisteredTypeHandlerName( missing.name );
	if ( group ) {
		setGroupingBlockName( group.name );
	}
};<|MERGE_RESOLUTION|>--- conflicted
+++ resolved
@@ -148,14 +148,10 @@
 		mediaText,
 		preformatted,
 		gallery,
-<<<<<<< HEAD
-		devOnly( group ),
 		devOnly( columns ),
 		devOnly( column ),
-=======
 		group,
 		devOnly( button ),
->>>>>>> 3249ae14
 		spacer,
 		shortcode,
 	].forEach( registerBlock );
