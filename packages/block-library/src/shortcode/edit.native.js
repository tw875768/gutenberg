/**
 * External dependencies
 */
import { Platform, View, Text } from 'react-native';

/**
 * WordPress dependencies
 */
import { __ } from '@wordpress/i18n';
import { PlainText } from '@wordpress/block-editor';
import { withPreferredColorScheme } from '@wordpress/compose';

/**
 * Internal dependencies
 */

import styles from './style.scss';

export function ShortcodeEdit( props ) {
	const {
		attributes,
		setAttributes,
		onFocus,
		onBlur,
		getStylesFromColorScheme,
	} = props;
	const titleStyle = getStylesFromColorScheme(
		styles.blockTitle,
		styles.blockTitleDark
	);
	const shortcodeStyle = getStylesFromColorScheme(
		styles.blockShortcode,
		styles.blockShortcodeDark
	);
	const placeholderStyle = getStylesFromColorScheme(
		styles.placeholder,
		styles.placeholderDark
	);

	return (
		<View>
			<Text style={ titleStyle }>{ __( 'Shortcode' ) }</Text>
			<PlainText
				value={ attributes.text }
				style={ shortcodeStyle }
				multiline={ true }
				underlineColorAndroid="transparent"
				onChange={ ( text ) => setAttributes( { text } ) }
				placeholder={ __( 'Add a shortcode…' ) }
				aria-label={ __( 'Shortcode' ) }
				isSelected={ props.isSelected }
				onFocus={ onFocus }
				onBlur={ onBlur }
				autoCorrect={ false }
				autoComplete="off"
<<<<<<< HEAD
				/*
				 * For some devices autoCorrect and autoComplete are not enough to hide the suggestion toolbar.
				 * Following the suggestion below we added the keyboard type as well.
				 * https://stackoverflow.com/questions/37001070/how-to-avoid-the-suggestions-of-keyboard-for-android-in-react-native/51411575#51411575
				 */
				keyboardType={
					Platform.OS === 'ios' ? 'default' : 'visible-password'
				}
=======
>>>>>>> 251bab45
				placeholderTextColor={ placeholderStyle.color }
			/>
		</View>
	);
}

export default withPreferredColorScheme( ShortcodeEdit );<|MERGE_RESOLUTION|>--- conflicted
+++ resolved
@@ -1,7 +1,7 @@
 /**
  * External dependencies
  */
-import { Platform, View, Text } from 'react-native';
+import { View, Text } from 'react-native';
 
 /**
  * WordPress dependencies
@@ -53,17 +53,6 @@
 				onBlur={ onBlur }
 				autoCorrect={ false }
 				autoComplete="off"
-<<<<<<< HEAD
-				/*
-				 * For some devices autoCorrect and autoComplete are not enough to hide the suggestion toolbar.
-				 * Following the suggestion below we added the keyboard type as well.
-				 * https://stackoverflow.com/questions/37001070/how-to-avoid-the-suggestions-of-keyboard-for-android-in-react-native/51411575#51411575
-				 */
-				keyboardType={
-					Platform.OS === 'ios' ? 'default' : 'visible-password'
-				}
-=======
->>>>>>> 251bab45
 				placeholderTextColor={ placeholderStyle.color }
 			/>
 		</View>
