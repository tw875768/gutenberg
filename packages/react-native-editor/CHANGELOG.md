--- conflicted
+++ resolved
@@ -12,14 +12,10 @@
 ## Unreleased
 
 -   [*] Image block: Improve text entry for long alt text. [#29670]
-<<<<<<< HEAD
 -   [*] "Featured" badge that overlays an image block containing a post's featured image. (Android only) [#28854]
 -   [*] "Set as featured" button within image block settings. (Android and dev only) [#28854]
-=======
--   [*] Image block: Add a "featured" banner. (Android only) [#30806]
 
 ## 1.50.0
->>>>>>> 1b49efae
 
 ## 1.50.1
 
