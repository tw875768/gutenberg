<!-- Learn how to maintain this file at https://github.com/WordPress/gutenberg/tree/HEAD/packages#maintaining-changelogs. -->

<!--
For each user feature we should also add a importance categorization label  to indicate the relevance of the change for end users of GB Mobile. The format is the following:
[***] → Major new features, significant updates to core flows, or impactful fixes (e.g. a crash that impacts a lot of users) — things our users should be aware of.

[**] → Changes our users will probably notice, but doesn’t impact core flows. Most fixes.

[*] → Minor enhancements and fixes that address annoyances — things our users can miss.
-->

## Unreleased
<<<<<<< HEAD
-   [**] Embed block: Detect when an embeddable URL is pasted into an empty paragraph. [#35204]
=======
-   [**] [Embed block] Add the top 5 specific embed blocks to the Block inserter list [#34967]

1.62.2
------
* Same as 1.62.1 but with the changelog.

1.62.1
------
* [**] Image block: fix height and border regression. [https://github.com/WordPress/gutenberg/pull/34957]
* [**] Column block: fix width attribute flout cutoff. [https://github.com/wordpress-mobile/gutenberg-mobile/pull/3921]
>>>>>>> f45dce14

## 1.62.0
-   [**] [Embed block] Implement WP embed preview component [#34004]
-   [*] [Embed block] Fix content disappearing on Android when switching light/dark mode [#34207]
-   [*] Embed block: Add device's locale to preview content [#33858]
-   [**] Fix Android-only issue of main toolbar initial position being wrong when RTL [#34617]
-   [**] Embed block: Implemented the No Preview UI when an embed is successful, but we're unable to show an inline preview [#34626]
-   [*] Column block: Translate column width's control labels [#34777]
-   [**] Enable embed preview for Instagram and Vimeo providers. [#34563]
-   [**] Embed block: Add error bottom sheet with retry and convert to link actions. [#34604]

## 1.61.2
-   [*] Image block - Fix height and border regression. [#34957]

## 1.61.1
-   [*] Fix crash related to reusable blocks in the block picker. [#34873]

## 1.61.0
-   [**] Enable embed preview for a list of providers (for now only YouTube and Twitter) [#34446]
-   [***] Inserter: Add Inserter Block Search [https://github.com/WordPress/gutenberg/pull/33237]

## 1.60.1
-   [*] RNmobile: Fix the cancel button on Block Variation Picker / Columns Block. [#34249]
-   [*] Column block: Fix Android close button alignment. [#34332]

## 1.60.0
-   [**] Embed block: Add "Resize for smaller devices" setting. [#33654]

## 1.59.2
-   [*] Inserter: Prevent non-deterministic order of inserter items [#34078]
-   [*] Fix missing block title of core/latest-posts block [#34116]

## 1.59.1
-   [*] Global styles - Add color to the block styles filter list [#34000]
-   [*] Rich text - toTree - Add check in replacements before accessing its type [#34020]

## 1.59.0
-   [*] [Android] Fix UBE's inaccessible "more" toolbar item. [#33740]
-   [*] Image block: Add a "featured" banner and ability to set or remove an image as featured. (iOS only) [#31345]

## 1.58.3
-   [*] Rich text - toTree - Add check in replacements before accessing its type [#34020]

## 1.58.2
-   [*] Fix issue with text input in alt text settings [#33845]

## 1.58.1
-   [*] Global styles: Check for undefined values and merge user colors [#33707]
-   [*] [Embed block] Disable paragraph transform [#33745]

## 1.58.0
-   [***] New Block: Embed block. [#33452]

## 1.57.0
-   [*] Update loading and failed screens for web version of the editor [#32395]
-   [*] Handle floating keyboard case - Fix issue with the block selector on iPad. [#33089]
-   [**] Added color/background customization for text blocks. [#33250]

## 1.56.0
-   [*] Tweaks to the badge component's styling, including change of background color and reduced padding. [#32865]

## 1.55.2
-   [**] Fix incorrect block insertion point after blurring the post title field. [#32831]

## 1.55.1
-   [*] Fix: RNMobile borderRadius value setting [#32717]
-   [*] Improve unsupported block message for reusable block [#32618]

## 1.55.0
-   [*] Gallery block - Fix gallery images caption text formatting [#32351]
-   [*] Image block: "Set as featured" button within image block settings. (Android only) [#31705]
-   [***] Audio block now available on WP.com sites on the free plan. [#31966]

## 1.54.0
-   [***] Slash inserter [#29772]
-   [*] Audio block: Add Insert from URL functionality. [#27817]
-   [*] The BottomSheet Cell component now supports the help prop so that a hint can be supplied to all Cell based components. [#30885]
-   [***] Enable reusable block only in WP.com sites [#31744]

## 1.53.1

-   [*] Fix missing title for some unsupported blocks [#31743]

## 1.53.0

-   [*] Bottom-sheet: Add custom header [#30291]
-   [*] Fixes color picker rendering bug when scrolling [#30994]
-   [*] Add enableCaching param to fetch request on Android [#31186]
-   [***] Add reusable blocks to the inserter menu. [#28495]

## 1.52.2

-   [*] Disabled featured image banner on iOS. [#31681]

## 1.52.1

-   [*] Fixes for the generated localized strings files.

## 1.52.0

-   [***] Search block now available on mobile! [https://github.com/WordPress/gutenberg/pull/30783]
-   [*] Image block: Add a "featured" banner. (Android only) [#30806]
-   [**] The media upload options of the Image, Video and Gallery block automatically opens when the respective block is inserted. [#29546]
-   [**] The media upload options of the File and Audio block automatically opens when the respective block is inserted. [#31025]
-   [*] Fixed a bug where the Search block was stealing focus from the Image block upon updating image asset [#31393]

## 1.51.1

-   [*] Updates relative block-support asset path [#31184]

## 1.51.0

-   [*] Image block: Improve text entry for long alt text. [#29670]
-   [*] a11y: Bug fix: Allow stepper cell to be selected by screenreader [#30694]

## 1.50.1

-   [*] Truncate rangecell screenreader decimals] [#30678]
-   [*] Fix Quote block citation [#30548]
-   [**] Fix crash from non-adjustable unit RangeCell a11y activation [#30636]
-   [**] Fix Unsupported Block Editor on Android [#30650]

## 1.50.0

-   [***] a11y: Screenreader improvements for the UnitControl component [#29741]

## 1.49.0

-   [*] Remove the cancel button from settings options (Android only) [https://github.com/WordPress/gutenberg/pull/29599]

## 1.48.0

-   [**] Buttons block: added width setting. [#28543]

## 1.47.2

-   [**] Adds a `replaceBlock` method to iOS bridge delegate with a string to match the clientID and the contents to replace with. [#29734]

## 1.47.1

-   [**] Reduce the number of items per page when fetching reusable blocks to prevent a crash. [#29626]

## 1.47.0

-   [**] Add support for setting Cover block focal point. [#25810]

## 1.46.1

-   [**] Make inserter long-press options "add to beginning" and "add to end" always available. [#28610]
-   [*] Fix crash when Column block width attribute was empty. [#29015]

## 1.46.0

-   [***] New Block: Audio [#27401, #27467, #28594]
-   [**] Add support for setting heading anchors [#27935]
-   [**] Disable Unsupported Block Editor for Reusable blocks [#28552]
-   [**] Add proper handling for single use blocks such as the more block [#28339]

## 1.45.0

-   [*] Use react-native-url-polyfill in globals - [https://github.com/WordPress/gutenberg/pull/27867]
-   [*] Remove Old Layout Picker - [https://github.com/WordPress/gutenberg/pull/27640]

## 1.44.1

-   [**] Fix crash in mobile paragraph blocks with custom font size [#28121]
-   [**] Add move to top bottom when long pressing block movers [#27554]

## 1.44.0

-   [***] Add support for cross-posting between sites
-   [***] Full-width and wide alignment support for Columns

## 1.43.0

-   [***] New Block: File [#27228]
-   [**] Fix issue where a blocks would disappear when deleting all of the text inside without requiring the extra backspace to remove the block. [#27583]

## 1.42.0

-   [***] Adding support for selecting different unit of value in Cover and Columns blocks [#26161]
-   [**] Button block - Add link picker to the block settings [#26206]
-   [**] Support to render background/text colors in Group, Paragraph and Quote blocks [#25994]
-   [*] Fix theme colors syncing with the editor [#26821]
-   [**] Fix issue where a blocks would disappear when deleting all of the text inside without requiring the extra backspace to remove the block. [#27583]

## 1.41.0

-   [***] Faster editor start and overall operation on Android [#26732]
-   [*] [Android] Enable multiple upload support for Image block

## 1.40.0

## 1.39.1

-   [*] Heading block - Disable full-width/wide alignment [#26308]

## 1.39.0

-   [***] Full-width and wide alignment support for Video, Latest-posts, Gallery, Media & text, and Pullquote block
-   [***] Fix unsupported block bottom sheet is triggered when device is rotated
-   [***] Unsupported Block Editor: Fixed issue when cannot view or interact with the classic block on Jetpack site

## 1.38.0

[***] Add support for selecting user's post when configuring the link

## 1.37.0

-   [**] Add support for rounded style in Image block
-   [***] Full-width and wide alignment support for Group, Cover and Image block

## 1.36.1

-   [**] [iOS] Fixed Dark Mode transition for editor menus.

## 1.36.0

-   [**] [Android] Removed pullquote dev only restriction in Android
-   [**] Reflect changes of slider in block settings immediately.

## 1.35.0

-   [***] Fixed empty text fields on RTL layout. Now they are selectable and placeholders are visible.
-   [**] Add settings to allow changing column widths
-   [**] Media editing support in Gallery block.

## 1.34.0

-   [***] Media editing support in Cover block.
-   [*] Fixed a bug on the Heading block, where a heading with a link and string formatting showed a white shadow in dark mode.

## 1.33.1

-   Fixed a bug in the @-mentions feature where dismissing the @-mentions UI removed the @ character from the post.

## 1.33.0

-   [***] Media editing support in Media & Text block.
-   [***] New block: Social Icons
-   [*] Cover block placeholder is updated to allow users start the block with a background color

## 1.32.0

-   [***] Adds Copy, Cut, Paste, and Duplicate functionality to blocks
-   [***] Add support for mentions.
-   [***] Users can now individually edit unsupported blocks found in posts or pages.
-   [*] [iOS] Improved editor loading experience with Ghost Effect.

## 1.31.1

-   Fix for pullquote stylying in dark mode.
-   Fix for button style.

## 1.31.0

-   [**] Add support for customizing gradient type and angle in Buttons and Cover blocks.
-   [*] Show content information (block, word and characters counts).
-   [*] [Android] Fix handling of upload completion while re-opening the editor

## 1.30.0

-   [**] Adds editor support for theme defined colors and theme defined gradients on cover and button blocks.
-   [*] Support for breaking out of captions/citation authors by pressing enter on the following blocks: image, video, gallery, quote, and pullquote.

## 1.29.1

-   Revert Creating undo levels less frequently

## 1.29.0

-   [**] Add support for changing overlay color settings in Cover block
-   Add enter/exit animation in FloatingToolbar
-   [***] New block: Verse
-   [*] Fix merging of text blocks when text had active formatting (bold, italic, strike, link)
-   [***] Trash icon that is used to remove blocks is moved to the new menu reachable via ellipsis button in the block toolbar
-   [**] Block toolbar can now collapse when the block width is smaller than the toolbar content
-   [**] Creating undo levels less frequently
-   [**] Tooltip for page template selection buttons
-   [*] Fix button alignment in page templates and make strings consistent
-   [*] Add support for displaying radial gradients in Buttons and Cover blocks

## 1.28.2

-   [***] Disable Pullquote Block on Android

## 1.28.1

-   [**] Avoid crash when editor selection state becomes invalid

## 1.28.0

-   [***] New block: Pullquote
-   [**] Add support for changing background and text color in Buttons block
-   [*] Fix the icons and buttons in Gallery, Paragraph, List and MediaText block on RTL mode
-   [**] Remove Subscription Button from the Blog template since it didn't have an initial functionality and it is hard to configure for users.
-   [**] [iOS] Add support for the subscript `<sub>` and superscript `<sup>`HTML elements in text blocks
-   [**] Update page templates to use recently added blocks

## 1.27.1

-   Remove Subscription Button from the Blog template since it didn't have an initial functionality and it is hard to configure for users.

## 1.27.0

-   Block Editor: Add dialog for mentioning other users in your post
-   Prefill caption for image blocks when available on the Media library
-   New block: Buttons. From now you’ll be able to add the individual Button block only inside the Buttons block
-   Fix bug where whitespaces at start of text blocks were being removed
-   Add support for upload options in Cover block
-   [Android] Floating toolbar, previously located above nested blocks, is now placed at the top of the screen
-   [iOS] Floating toolbar, previously located above nested blocks, is now placed at the bottom of the screen
-   Fix the icons in FloatingToolbar on RTL mode
-   [Android] Add alignment options for heading block
-   Fix Quote block so it visually reflects selected alignment
-   Fix bug where buttons in page templates were not rendering correctly on web

## 1.26.0

-   [iOS] Disable ripple effect in all BottomSheet's controls.
-   [Android] Disable ripple effect for Slider control
-   New block: Columns
-   New starter page template: Blog
-   Make Starter Page Template picker buttons visible only when the screen height is enough
-   Fix a bug which caused to show URL settings modal randomly when changing the device orientation multiple times during the time Starter Page Template Preview is open

## 1.25.0

-   New block: Cover
-   [Android] Dark Mode
-   [Android] Improve icon on the "Take a Video" media option
-   Removed the dimming effect on unselected blocks
-   [iOS] Add alignment options for heading block
-   Implemented dropdown toolbar for alignment toolbar in Heading, Paragraph, Image, MediaText blocks
-   Block Editor: When editing link settings, tapping the keyboard return button now closes the settings panel as well as closing the keyboard.
-   [Android] Show an "Edit" button overlay on selected image blocks

## 1.24.0

-   New block: Latest Posts
-   Fix Quote block's left border not being visible in Dark Mode
-   Added Starter Page Templates: when you create a new page, we now show you a few templates to get started more quickly.
-   Fix crash when pasting HTML content with embeded images on paragraphs

## 1.23.0

-   New block: Group
-   Add support for upload options in Gallery block
-   Add support for size options in the Image block
-   New block: Button
-   Add scroll support inside block picker and block settings
-   [Android] Fix issue preventing correct placeholder image from displaying during image upload
-   [iOS] Fix diplay of large numbers on ordered lists
-   Fix issue where adding emojis to the post title add strong HTML elements to the title of the post
-   [iOS] Fix issue where alignment of paragraph blocks was not always being respected when splitting the paragraph or reading the post's html content.
-   We’ve introduced a new toolbar that floats above the block you’re editing, which makes navigating your blocks easier — especially complex ones.

## 1.22.0

-   Make inserter to show options on long-press to add before/after
-   Retry displaying image when connectivity restores
-   [iOS] Show an "Edit" button overlay on selected image blocks
-   [Android] Fix blank post when sharing media from another app
-   Add support for image size options in the gallery block
-   Fix issue that sometimes prevented merging paragraph blocks

## 1.21.0

-   Reduced padding around text on Rich Text based blocks.
-   [Android] Improved stability on very long posts.

## 1.20.0

-   Fix bug where image placeholders would sometimes not be shown
-   Fix crash on undo
-   Style fixes on the navigation UI
-   [iOS] Fix focus issue
-   New block: Shortcode. You can now create and edit Shortcode blocks in the editor.

## 1.19.0

-   Add support for changing Settings in List Block.
-   [iOS] Fix crash dismissing bottom-sheet after device rotation.
-   [Android] Add support for Preformatted block.
-   New block: Gallery. You can now create image galleries using WordPress Media library. Upload feature is coming soon.
-   Add support for Video block settings

## 1.18.0

-   [iOS] Added native fullscreen preview when clicking image from Image Block
-   New block: Spacer

## 1.17.0

-   Include block title in Unsupported block's UI
-   Show new-block-indicator when no blocks at all and when at the last block
-   Use existing links in the clipboard to prefill url field when inserting new link.
-   Media & Text block alignment options
-   Add alignment controls for paragraph blocks
-   [iOS] Fix issue where the keyboard would not capitalize sentences correctly on some cases.
-   [iOS] Support for Pexels image library
-   [Android] Added native fullscreen preview when clicking image from Image Block
-   [iOS] Add support for Preformatted block.
-   [Android] Fix issue when removing image/page break block crashes the app

## 1.16.1

-   [iOS] Fix tap on links bug that reappear on iOS 13.2

## 1.16.0

-   [Android] Add support for pexels images
-   Add left, center, and right image alignment controls

## 1.15.3

-   [iOS] Fix a layout bug in RCTAztecView in iOS 13.2

## 1.15.2

-   Fix issue when copy/paste photos from other apps, was not inserting an image on the post.
-   Fix issue where the block inserter layout wasn't correct after device rotation.

## 1.15.0

-   Fix issue when multiple media selection adds only one image or video block on Android
-   Fix issue when force Touch app shortcut doesn't work properly selecting "New Photo Post" on iOS
-   Add Link Target (Open in new tab) to Image Block.
-   [iOS] DarkMode improvements.
-   [iOS] Update to iOS 11 and Swift 5
-   New block: Media & Text

## 1.14.0

-   Fix a bug on iOS 13.0 were tapping on a link opens Safari
-   Fix a link editing issue, where trying to add a empty link at the start of another link would remove the existing link.
-   Fix missing content on long posts in html mode on Android

## 1.12.0

-   Add rich text styling to video captions
-   Prevent keyboard dismissal when switching between caption and text block on Android
-   Blocks that would be replaced are now hidden when add block bottom sheet displays
-   Tapping on empty editor area now always inserts new block at end of post

## 1.11.0

-   Toolbar scroll position now resets when its content changes.
-   Dark Mode for iOS.

## 1.10.0

-   Adding a block from the post title now shows the add block here indicator.
-   Deselect post title any time a block is added
-   Fix loss of center alignment in image captions on Android

## 1.9.0

-   Enable video block on Android platform
-   Tapping on an empty editor area will create a new paragraph block
-   Fix content loss issue when loading unsupported blocks containing inner blocks.
-   Adding a block from the Post Title now inserts the block at the top of the Post.

## 1.8.0

-   Fix pasting simple text on Post Title
-   Remove editable empty line after list on the List block
-   Performance improvements on rich text editing

## 1.7.0

-   Fixed keyboard flickering issue after pressing Enter repeatedly on the Post Title.
-   New blocks are available: video/quote/more

## 1.6.0

-   Fixed issue with link settings where “Open in New Tab” was always OFF on open.
-   Added UI to display a warning when a block has invalid content.<|MERGE_RESOLUTION|>--- conflicted
+++ resolved
@@ -10,10 +10,8 @@
 -->
 
 ## Unreleased
-<<<<<<< HEAD
+-   [**] [Embed block] Add the top 5 specific embed blocks to the Block inserter list [#34967]
 -   [**] Embed block: Detect when an embeddable URL is pasted into an empty paragraph. [#35204]
-=======
--   [**] [Embed block] Add the top 5 specific embed blocks to the Block inserter list [#34967]
 
 1.62.2
 ------
@@ -23,7 +21,6 @@
 ------
 * [**] Image block: fix height and border regression. [https://github.com/WordPress/gutenberg/pull/34957]
 * [**] Column block: fix width attribute flout cutoff. [https://github.com/wordpress-mobile/gutenberg-mobile/pull/3921]
->>>>>>> f45dce14
 
 ## 1.62.0
 -   [**] [Embed block] Implement WP embed preview component [#34004]
