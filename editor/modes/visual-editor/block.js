/**
 * External dependencies
 */
import { connect } from 'react-redux';
import classnames from 'classnames';
import { Slot } from 'react-slot-fill';
import { partial } from 'lodash';

/**
 * WordPress dependencies
 */
import Toolbar from 'components/toolbar';

/**
 * Internal dependencies
 */
import BlockMover from '../../block-mover';
import BlockSwitcher from '../../block-switcher';
import {
	getPreviousBlock,
	getBlock,
	getBlockFocus,
	getBlockOrder,
	isBlockHovered,
	isBlockSelected,
	isTypingInBlock,
} from '../../selectors';

class VisualEditorBlock extends wp.element.Component {
	constructor() {
		super( ...arguments );
		this.bindBlockNode = this.bindBlockNode.bind( this );
		this.setAttributes = this.setAttributes.bind( this );
		this.maybeDeselect = this.maybeDeselect.bind( this );
		this.maybeHover = this.maybeHover.bind( this );
		this.maybeStartTyping = this.maybeStartTyping.bind( this );
		this.removeOnBackspace = this.removeOnBackspace.bind( this );
		this.mergeWithPrevious = this.mergeWithPrevious.bind( this );
		this.previousOffset = null;
	}

	bindBlockNode( node ) {
		this.node = node;
	}

	componentWillReceiveProps( newProps ) {
		if (
			this.props.order !== newProps.order &&
			this.props.isSelected &&
			newProps.isSelected
		) {
			this.previousOffset = this.node.getBoundingClientRect().top;
		}
	}

	setAttributes( attributes ) {
		const { block, onChange } = this.props;
		onChange( block.uid, {
			attributes: {
				...block.attributes,
				...attributes,
			},
		} );
	}

	maybeHover() {
		const { isTyping, isHovered, onHover } = this.props;
		if ( isTyping && ! isHovered ) {
			onHover();
		}
	}

	maybeDeselect( event ) {
		// Annoyingly React does not support focusOut and we're forced to check
		// related target to ensure it's not a child when blur fires.
		if ( ! event.currentTarget.contains( event.relatedTarget ) ) {
			this.props.onDeselect();
		}
	}

	maybeStartTyping() {
		// We do not want to dispatch start typing if...
		//  - State value already reflects that we're typing (dispatch noise)
		//  - The current block is not selected (e.g. after a split occurs,
		//    we'll still receive the keyDown event, but the focus has since
		//    shifted to the newly created block)
		const { isTyping, isSelected, onStartTyping } = this.props;
		if ( ! isTyping && isSelected ) {
			onStartTyping();
		}
	}

	removeOnBackspace( event ) {
		const { keyCode, target } = event;
		if ( 8 /* Backspace */ === keyCode && target === this.node ) {
			this.props.onRemove( this.props.uid );
			if ( this.props.previousBlock ) {
				this.props.onFocus( this.props.previousBlock.uid, { offset: -1 } );
			}
		}
	}

	mergeWithPrevious() {
		const { block, previousBlock, onFocus, replaceBlocks } = this.props;

		// Do nothing when it's the first block
		if ( ! previousBlock ) {
			return;
		}

		const previousBlockSettings = wp.blocks.getBlockSettings( previousBlock.blockType );

		// Do nothing if the previous block is not mergeable
		if ( ! previousBlockSettings.merge ) {
			onFocus( previousBlock.uid );
			return;
		}

		// We can only merge blocks with similar types
		// thus, we transform the block to merge first
		const blocksWithTheSameType = previousBlock.blockType === block.blockType
			? [ block ]
			: wp.blocks.switchToBlockType( block, previousBlock.blockType );

		// If the block types can not match, do nothing
		if ( ! blocksWithTheSameType || ! blocksWithTheSameType.length ) {
			return;
		}

		// Calling the merge to update the attributes and remove the block to be merged
		const updatedAttributes = previousBlockSettings.merge( previousBlock.attributes, blocksWithTheSameType[ 0 ].attributes );

		onFocus( previousBlock.uid, { offset: -1 } );
		replaceBlocks(
			[ previousBlock.uid, block.uid ],
			[
				{
					...previousBlock,
					attributes: {
						...previousBlock.attributes,
						...updatedAttributes,
					},
				},
				...blocksWithTheSameType.slice( 1 ),
			]
		);
	}

	componentDidUpdate( prevProps ) {
		if ( this.previousOffset ) {
			window.scrollTo(
				window.scrollX,
				window.scrollY + this.node.getBoundingClientRect().top - this.previousOffset
			);
			this.previousOffset = null;
		}

		// Focus node when focus state is programmatically transferred
		if ( this.props.focus && ! prevProps.focus ) {
			this.node.focus();
		}
	}

	componentDidMount() {
		if ( this.props.focus ) {
			this.node.focus();
		}
	}

	render() {
		const { block } = this.props;
		const settings = wp.blocks.getBlockSettings( block.blockType );

		let BlockEdit;
		if ( settings ) {
			BlockEdit = settings.edit || settings.save;
		}

		if ( ! BlockEdit ) {
			return null;
		}

		const { isHovered, isSelected, isTyping, focus } = this.props;
		const className = classnames( 'editor-visual-editor__block', {
			'is-selected': isSelected && ! isTyping,
			'is-hovered': isHovered,
		} );

		const { onSelect, onHover, onMouseLeave, onFocus, onInsertAfter } = this.props;

		// Determine whether the block has props to apply to the wrapper
		let wrapperProps;
		if ( settings.getEditWrapperProps ) {
			wrapperProps = settings.getEditWrapperProps( block.attributes );
		}

		// Disable reason: Each block can be selected by clicking on it

		/* eslint-disable jsx-a11y/no-static-element-interactions, jsx-a11y/onclick-has-role, jsx-a11y/click-events-have-key-events */
		return (
			<div
				ref={ this.bindBlockNode }
				onClick={ onSelect }
				onFocus={ onSelect }
				onBlur={ this.maybeDeselect }
				onKeyDown={ this.removeOnBackspace }
				onMouseEnter={ onHover }
				onMouseMove={ this.maybeHover }
				onMouseLeave={ onMouseLeave }
				className={ className }
				data-type={ block.blockType }
				tabIndex="0"
				{ ...wrapperProps }
			>
				{ ( ( isSelected && ! isTyping ) || isHovered ) && <BlockMover uid={ block.uid } /> }
				{ isSelected && ! isTyping &&
					<div className="editor-visual-editor__block-controls">
						<BlockSwitcher uid={ block.uid } />
						{ !! settings.controls && (
							<Toolbar
								controls={ settings.controls.map( ( control ) => ( {
									...control,
									onClick: () => control.onClick( block.attributes, this.setAttributes ),
<<<<<<< HEAD
									isActive: control.isActive ? control.isActive( block.attributes ) : false
=======
									isActive: control.isActive( block.attributes ),
>>>>>>> 8e200506
								} ) ) } />
						) }
						<Slot name="Formatting.Toolbar" />
					</div>
				}
				<div onKeyDown={ this.maybeStartTyping }>
					<BlockEdit
						focus={ focus }
						attributes={ block.attributes }
						setAttributes={ this.setAttributes }
						insertBlockAfter={ onInsertAfter }
						setFocus={ partial( onFocus, block.uid ) }
						mergeWithPrevious={ this.mergeWithPrevious }
					/>
				</div>
			</div>
		);
		/* eslint-enable jsx-a11y/no-static-element-interactions, jsx-a11y/onclick-has-role, jsx-a11y/click-events-have-key-events */
	}
}

export default connect(
	( state, ownProps ) => {
		return {
			previousBlock: getPreviousBlock( state, ownProps.uid ),
			block: getBlock( state, ownProps.uid ),
			isSelected: isBlockSelected( state, ownProps.uid ),
			isHovered: isBlockHovered( state, ownProps.uid ),
			focus: getBlockFocus( state, ownProps.uid ),
			isTyping: isTypingInBlock( state, ownProps.uid ),
			order: getBlockOrder( state, ownProps.uid ),
		};
	},
	( dispatch, ownProps ) => ( {
		onChange( uid, updates ) {
			dispatch( {
				type: 'UPDATE_BLOCK',
				uid,
				updates,
			} );
		},
		onSelect() {
			dispatch( {
				type: 'TOGGLE_BLOCK_SELECTED',
				selected: true,
				uid: ownProps.uid,
			} );
		},
		onDeselect() {
			dispatch( {
				type: 'TOGGLE_BLOCK_SELECTED',
				selected: false,
				uid: ownProps.uid,
			} );
		},
		onStartTyping() {
			dispatch( {
				type: 'START_TYPING',
				uid: ownProps.uid,
			} );
		},
		onHover() {
			dispatch( {
				type: 'TOGGLE_BLOCK_HOVERED',
				hovered: true,
				uid: ownProps.uid,
			} );
		},
		onMouseLeave() {
			dispatch( {
				type: 'TOGGLE_BLOCK_HOVERED',
				hovered: false,
				uid: ownProps.uid,
			} );
		},

		onInsertAfter( block ) {
			dispatch( {
				type: 'INSERT_BLOCK',
				after: ownProps.uid,
				block,
			} );
		},

		onFocus( uid, config ) {
			dispatch( {
				type: 'UPDATE_FOCUS',
				uid,
				config,
			} );
		},

		onRemove( uid ) {
			dispatch( {
				type: 'REMOVE_BLOCK',
				uid,
			} );
		},

		replaceBlocks( uids, blocks ) {
			dispatch( {
				type: 'REPLACE_BLOCKS',
				uids,
				blocks,
			} );
		},
	} )
)( VisualEditorBlock );<|MERGE_RESOLUTION|>--- conflicted
+++ resolved
@@ -221,11 +221,7 @@
 								controls={ settings.controls.map( ( control ) => ( {
 									...control,
 									onClick: () => control.onClick( block.attributes, this.setAttributes ),
-<<<<<<< HEAD
-									isActive: control.isActive ? control.isActive( block.attributes ) : false
-=======
-									isActive: control.isActive( block.attributes ),
->>>>>>> 8e200506
+									isActive: control.isActive ? control.isActive( block.attributes ) : false,
 								} ) ) } />
 						) }
 						<Slot name="Formatting.Toolbar" />
