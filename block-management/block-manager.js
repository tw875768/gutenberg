/**
 * @format
 * @flow
 */

import React from 'react';
<<<<<<< HEAD
import { Switch, StyleSheet, Text, View, FlatList, TextInput } from 'react-native';
=======
import { Platform, StyleSheet, Text, View, FlatList } from 'react-native';
import RecyclerViewList, { DataSource } from 'react-native-recyclerview-list';
>>>>>>> 861f798d
import BlockHolder from './block-holder';
import { ToolbarButton } from './constants';

import type { BlockType } from '../store/';

// Gutenberg imports
import { getBlockType, serialize } from '@gutenberg/blocks/api';

export type BlockListType = {
	onChange: ( uid: string, attributes: mixed ) => void,
	focusBlockAction: string => mixed,
	moveBlockUpAction: string => mixed,
	moveBlockDownAction: string => mixed,
	deleteBlockAction: string => mixed,
	blocks: Array<BlockType>,
	refresh: boolean,
};

type PropsType = BlockListType;
type StateType = {
<<<<<<< HEAD
	showHtml: boolean,
};

export default class BlockManager extends React.Component<PropsType, StateType> {
	constructor( props: PropsType, state: StateType ) {
		super( props );

		this.state = {
			showHtml: false,
=======
	dataSource: DataSource,
};

export default class BlockManager extends React.Component<PropsType, StateType> {
	_recycler = null;

	constructor( props: PropsType ) {
		super( props );
		this.state = {
			dataSource: new DataSource( this.props.blocks, ( item: BlockType ) => item.uid ),
>>>>>>> 861f798d
		};
	}

	onBlockHolderPressed( uid: string ) {
		this.props.focusBlockAction( uid );
	}

	getDataSourceIndexFromUid( uid: string ) {
		for ( let i = 0; i < this.state.dataSource.size(); ++i ) {
			const block = this.state.dataSource.get( i );
			if ( block.uid === uid ) {
				return i;
			}
		}
		return -1;
	}

	onToolbarButtonPressed( button: number, uid: string ) {
		const dataSourceBlockIndex = this.getDataSourceIndexFromUid( uid );
		switch ( button ) {
			case ToolbarButton.UP:
				this.state.dataSource.moveUp( dataSourceBlockIndex );
				this.props.moveBlockUpAction( uid );
				break;
			case ToolbarButton.DOWN:
				this.state.dataSource.moveDown( dataSourceBlockIndex );
				this.props.moveBlockDownAction( uid );
				break;
			case ToolbarButton.DELETE:
				this.state.dataSource.splice( dataSourceBlockIndex, 1 );
				this.props.deleteBlockAction( uid );
				break;
			case ToolbarButton.SETTINGS:
				// TODO: implement settings
				break;
		}
	}

<<<<<<< HEAD
	serializeToHtml() {
		return this.props.blocks
			.map( block => {
				const blockType = getBlockType( block.name );
				if ( blockType ) {
					return serialize( [ block ] );
				} else {
					return '<span>' + block.attributes.content + '</span>';
				}
			} )
			.reduce( ( prevVal, value ) => {
				return prevVal + value;
			}, '' );
	}

	render() {
		return (
			<View style={ styles.container }>
				<View style={ styles.switch }>
					<Text>View html output</Text>
					<Switch
						activeText={ 'On' }
						inActiveText={ 'Off' }
						value={ this.state.showHtml }
						onValueChange={ value => this.setState( { showHtml: value } ) }
					/>
				</View>
				{ this.state.showHtml && <Text style={ styles.list }>{ this.serializeToHtml() }</Text> }
				{ ! this.state.showHtml && (
					<FlatList
						style={ styles.list }
						data={ this.props.blocks }
						extraData={ this.props.refresh }
						keyExtractor={ ( item, index ) => item.uid }
						renderItem={ this.renderItem.bind( this ) }
					/>
				) }
=======
	componentDidUpdate() {
		// List has been updated, tell the recycler view to update the view
		this.state.dataSource.setDirty();
	}

	onChange( uid: string, attributes: mixed ) {
		// Update datasource UI
		const index = this.getDataSourceIndexFromUid( uid );
		const dataSource = this.state.dataSource;
		const block = dataSource.get( this.getDataSourceIndexFromUid( uid ) );
		dataSource.set( index, { ...block, attributes: attributes } );
		// Update Redux store
		this.props.onChange( uid, attributes );
	}

	render() {
		let list;
		if ( Platform.OS === 'android' ) {
			list = (
				<RecyclerViewList
					ref={ component => ( this._recycler = component ) }
					style={ styles.list }
					dataSource={ this.state.dataSource }
					renderItem={ this.renderItem.bind( this ) }
					ListEmptyComponent={
						<View style={ { borderColor: '#e7e7e7', borderWidth: 10, margin: 10, padding: 20 } }>
							<Text style={ { fontSize: 15 } }>No blocks :(</Text>
						</View>
					}
				/>
			);
		} else {
			// TODO: we won't need this. This just a temporary solution until we implement the RecyclerViewList native code for iOS
			list = (
				<FlatList
					style={ styles.list }
					data={ this.props.blocks }
					extraData={ this.props.refresh }
					keyExtractor={ item => item.uid }
					renderItem={ this.renderItem.bind( this ) }
				/>
			);
		}

		return (
			<View style={ styles.container }>
				<View style={ { height: 30 } } />
				{ list }
>>>>>>> 861f798d
			</View>
		);
	}

	renderItem( value: { item: BlockType, uid: string } ) {
		return (
			<BlockHolder
				onToolbarButtonPressed={ this.onToolbarButtonPressed.bind( this ) }
				onBlockHolderPressed={ this.onBlockHolderPressed.bind( this ) }
				onChange={ this.onChange.bind( this ) }
				focused={ value.item.focused }
				uid={ value.uid }
				{ ...value.item }
			/>
		);
	}
}

const styles = StyleSheet.create( {
	container: {
		flex: 1,
		justifyContent: 'flex-start',
		backgroundColor: '#caa',
	},
	list: {
		flex: 1,
		backgroundColor: '#ccc',
	},
	htmlView: {
		flex: 1,
		backgroundColor: '#fff',
	},
	switch: {
		flexDirection: 'row',
		justifyContent: 'flex-start',
		alignItems: 'center',
	},
} );<|MERGE_RESOLUTION|>--- conflicted
+++ resolved
@@ -4,12 +4,8 @@
  */
 
 import React from 'react';
-<<<<<<< HEAD
-import { Switch, StyleSheet, Text, View, FlatList, TextInput } from 'react-native';
-=======
-import { Platform, StyleSheet, Text, View, FlatList } from 'react-native';
+import { Platform, Switch, StyleSheet, Text, View, FlatList } from 'react-native';
 import RecyclerViewList, { DataSource } from 'react-native-recyclerview-list';
->>>>>>> 861f798d
 import BlockHolder from './block-holder';
 import { ToolbarButton } from './constants';
 
@@ -30,18 +26,8 @@
 
 type PropsType = BlockListType;
 type StateType = {
-<<<<<<< HEAD
+	dataSource: DataSource,
 	showHtml: boolean,
-};
-
-export default class BlockManager extends React.Component<PropsType, StateType> {
-	constructor( props: PropsType, state: StateType ) {
-		super( props );
-
-		this.state = {
-			showHtml: false,
-=======
-	dataSource: DataSource,
 };
 
 export default class BlockManager extends React.Component<PropsType, StateType> {
@@ -51,7 +37,7 @@
 		super( props );
 		this.state = {
 			dataSource: new DataSource( this.props.blocks, ( item: BlockType ) => item.uid ),
->>>>>>> 861f798d
+			showHtml: false,
 		};
 	}
 
@@ -90,45 +76,21 @@
 		}
 	}
 
-<<<<<<< HEAD
 	serializeToHtml() {
 		return this.props.blocks
 			.map( block => {
 				const blockType = getBlockType( block.name );
 				if ( blockType ) {
 					return serialize( [ block ] );
-				} else {
-					return '<span>' + block.attributes.content + '</span>';
 				}
+
+				return '<span>' + block.attributes.content + '</span>';
 			} )
 			.reduce( ( prevVal, value ) => {
 				return prevVal + value;
 			}, '' );
 	}
 
-	render() {
-		return (
-			<View style={ styles.container }>
-				<View style={ styles.switch }>
-					<Text>View html output</Text>
-					<Switch
-						activeText={ 'On' }
-						inActiveText={ 'Off' }
-						value={ this.state.showHtml }
-						onValueChange={ value => this.setState( { showHtml: value } ) }
-					/>
-				</View>
-				{ this.state.showHtml && <Text style={ styles.list }>{ this.serializeToHtml() }</Text> }
-				{ ! this.state.showHtml && (
-					<FlatList
-						style={ styles.list }
-						data={ this.props.blocks }
-						extraData={ this.props.refresh }
-						keyExtractor={ ( item, index ) => item.uid }
-						renderItem={ this.renderItem.bind( this ) }
-					/>
-				) }
-=======
 	componentDidUpdate() {
 		// List has been updated, tell the recycler view to update the view
 		this.state.dataSource.setDirty();
@@ -176,8 +138,17 @@
 		return (
 			<View style={ styles.container }>
 				<View style={ { height: 30 } } />
-				{ list }
->>>>>>> 861f798d
+				<View style={ styles.switch }>
+					<Text>View html output</Text>
+					<Switch
+						activeText={ 'On' }
+						inActiveText={ 'Off' }
+						value={ this.state.showHtml }
+						onValueChange={ value => this.setState( { showHtml: value } ) }
+					/>
+				</View>
+				{ this.state.showHtml && <Text style={ styles.list }>{ this.serializeToHtml() }</Text> }
+				{ ! this.state.showHtml && list }
 			</View>
 		);
 	}
