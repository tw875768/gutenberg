--- conflicted
+++ resolved
@@ -132,10 +132,6 @@
 				`**/benchmark/**`,
 				`**/{__mocks__,__tests__,test}/**`,
 				`**/{storybook,stories}/**`,
-<<<<<<< HEAD
-				`**/react-native-*/**`,
-=======
->>>>>>> 251bab45
 			],
 			onlyFiles: true,
 		}
