import Aztec
import CoreServices
import Foundation
import UIKit

class RCTAztecView: Aztec.TextView {
    @objc var onBackspace: RCTBubblingEventBlock? = nil
    @objc var onChange: RCTBubblingEventBlock? = nil
    @objc var onEnter: RCTBubblingEventBlock? = nil
    @objc var onFocus: RCTBubblingEventBlock? = nil
    @objc var onBlur: RCTBubblingEventBlock? = nil
    @objc var onPaste: RCTBubblingEventBlock? = nil
    @objc var onContentSizeChange: RCTBubblingEventBlock? = nil
    @objc var onSelectionChange: RCTBubblingEventBlock? = nil
    @objc var blockType: NSDictionary? = nil {
        didSet {
            guard let block = blockType, let tag = block["tag"] as? String else {
                return
            }
            blockModel = BlockModel(tag: tag)
        }
    }
    @objc var activeFormats: NSSet? = nil {
        didSet {
            let currentTypingAttributes = formattingIdentifiersForTypingAttributes()
            for (key, value) in formatStringMap where currentTypingAttributes.contains(key) != activeFormats?.contains(value) {
                toggleFormat(format: value)
            }
        }
    }
    @objc var disableEditingMenu: Bool = false {
        didSet {
            allowsEditingTextAttributes = !disableEditingMenu
        }
    }

    var blockModel = BlockModel(tag: "") {
        didSet {
            forceTypingAttributesIfNeeded()
        }
    }

    private var previousContentSize: CGSize = .zero

    var leftTextInset: CGFloat {
        return contentInset.left + textContainerInset.left + textContainer.lineFragmentPadding
    }

    var leftTextInsetInRTLLayout: CGFloat {
        return bounds.width - leftTextInset
    }

    var hasRTLLayout: Bool {
        return reactLayoutDirection == .rightToLeft
    }

    private(set) lazy var placeholderLabel: UILabel = {
        let label = UILabel(frame: .zero)
        label.translatesAutoresizingMaskIntoConstraints = false
        label.textAlignment = .natural
        label.font = font

        return label
    }()

    // RCTScrollViews are flipped horizontally on RTL. This messes up competelly horizontal layout contraints
    // on views inserted after the transformation.
    var placeholderPreferedHorizontalAnchor: NSLayoutXAxisAnchor {
        return hasRTLLayout ? placeholderLabel.rightAnchor : placeholderLabel.leftAnchor
    }

    // This constraint is created from the prefered horizontal anchor (analog to "leading")
    // but appending it always to left of its super view (Aztec).
    // This partially fixes the position issue originated from fliping the scroll view.
    // fixLabelPositionForRTLLayout() fixes the rest.
    private lazy var placeholderHorizontalConstraint: NSLayoutConstraint = {
        return placeholderPreferedHorizontalAnchor.constraint(
            equalTo: leftAnchor,
            constant: leftTextInset
        )
    }()

    /// If a dictation start with an empty UITextView,
    /// the dictation engine refreshes the TextView with an empty string when the dictation finishes.
    /// This helps to avoid propagating that unwanted empty string to RN. (Solving #606)
    /// on `textViewDidChange` and `textViewDidChangeSelection`
    private var isInsertingDictationResult = false
    
    // MARK: - Font
    
    /// Font family for all contents  Once this is set, it will always override the font family for all of its
    /// contents, regardless of what HTML is provided to Aztec.
    private var fontFamily: String? = nil
    
    /// Font size for all contents.  Once this is set, it will always override the font size for all of its
    /// contents, regardless of what HTML is provided to Aztec.
    private var fontSize: CGFloat? = nil
    
    /// Font weight for all contents.  Once this is set, it will always override the font weight for all of its
    /// contents, regardless of what HTML is provided to Aztec.
    private var fontWeight: String? = nil

    // MARK: - Formats
    
    private let formatStringMap: [FormattingIdentifier: String] = [
        .bold: "bold",
        .italic: "italic",
        .strikethrough: "strikethrough",
        .link: "link",
    ]

    override init(defaultFont: UIFont, defaultParagraphStyle: ParagraphStyle, defaultMissingImage: UIImage) {
        super.init(defaultFont: defaultFont, defaultParagraphStyle: defaultParagraphStyle, defaultMissingImage: defaultMissingImage)
        commonInit()
    }

    required init?(coder aDecoder: NSCoder) {
        super.init(coder: aDecoder)
        commonInit()
    }

    func commonInit() {
        delegate = self
        textContainerInset = .zero
        contentInset = .zero
        textContainer.lineFragmentPadding = 0        
        addPlaceholder()
    }

    func addPlaceholder() {
        addSubview(placeholderLabel)
        NSLayoutConstraint.activate([
            placeholderHorizontalConstraint,
            placeholderLabel.topAnchor.constraint(equalTo: topAnchor, constant: contentInset.top + textContainerInset.top)
        ])
    }

    // MARK - View Height: Match to content height

    override func layoutSubviews() {
        super.layoutSubviews()
        fixLabelPositionForRTLLayout()
        updateContentSizeInRN()
    }

    private func fixLabelPositionForRTLLayout() {
        if hasRTLLayout {
            // RCTScrollViews are flipped horizontally on RTL layout.
            // This fixes the position of the label after "fixing" (partially) the constraints.
            placeholderHorizontalConstraint.constant = leftTextInsetInRTLLayout
        }
    }

    func updateContentSizeInRN() {
        let newSize = sizeThatFits(frame.size)
        
        guard previousContentSize != newSize,
            let onContentSizeChange = onContentSizeChange else {
                return
        }
        
        previousContentSize = newSize
        
        let body = packForRN(newSize, withName: "contentSize")
        onContentSizeChange(body)
    }
    
    // MARK: - Paste handling
    
    private func html(from pasteboard: UIPasteboard) -> String? {
        guard let data = pasteboard.data(forPasteboardType: kUTTypeHTML as String) else {
            return nil
        }
        
        return String(data: data, encoding: .utf8)
    }
    
    private func text(from pasteboard: UIPasteboard) -> String? {
        guard let data = pasteboard.data(forPasteboardType: kUTTypePlainText as String) else {
            return nil
        }
        
        return String(data: data, encoding: .utf8)
    }

<<<<<<< HEAD
    private func cleanHTML() -> String {
        let html = getHTML(prettify: false).replacingOccurrences(of: "\n", with: "")
        return html
=======
    func saveToDisk(image: UIImage) -> URL? {
        let fileName = "\(ProcessInfo.processInfo.globallyUniqueString)_file.jpg"

        guard let data = image.jpegData(compressionQuality: 0.9) else {
            return nil
        }

        let fileURL = URL(fileURLWithPath: NSTemporaryDirectory()).appendingPathComponent(fileName)

        guard (try? data.write(to: fileURL, options: [.atomic])) != nil else {
            return nil
        }

        return fileURL
    }

    private func images(from pasteboard: UIPasteboard) -> [String] {
        guard let images = pasteboard.images else {
            return []
        }
        let imagesURLs = images.compactMap({ saveToDisk(image: $0)?.absoluteString })
        return imagesURLs
>>>>>>> 3bd518af
    }
    
    override func paste(_ sender: Any?) {
        let start = selectedRange.location
        let end = selectedRange.location + selectedRange.length
        
        let pasteboard = UIPasteboard.general
        let text = self.text(from: pasteboard) ?? ""
        let html = self.html(from: pasteboard) ?? ""
        let imagesURLs = self.images(from: pasteboard)

        onPaste?([
            "currentContent": cleanHTML(),
            "selectionStart": start,
            "selectionEnd": end,
            "pastedText": text,
            "pastedHtml": html,
            "files": imagesURLs] )
    }
    
    // MARK: - Edits
    
    open override func insertText(_ text: String) {
        guard !interceptEnter(text) else {
            return
        }

        super.insertText(text)
        updatePlaceholderVisibility()
    }

    open override func deleteBackward() {
        guard !interceptBackspace() else {
            return
        }
        
        super.deleteBackward()
        updatePlaceholderVisibility()
    }

    // MARK: - Dictation

    override func dictationRecordingDidEnd() {
        isInsertingDictationResult = true
    }

    public override func insertDictationResult(_ dictationResult: [UIDictationPhrase]) {
        let text = dictationResult.reduce("") { $0 + $1.text }
        insertText(text)
        isInsertingDictationResult = false
    }

    // MARK: - Custom Edit Intercepts
    
    private func interceptEnter(_ text: String) -> Bool {
        guard text == "\n",
            let onEnter = onEnter else {
                return false
        }

        let caretData = packCaretDataForRN()
        onEnter(caretData)
        return true
    }
    
    private func interceptBackspace() -> Bool {
        guard selectedRange.location == 0 && selectedRange.length == 0,
            let onBackspace = onBackspace else {
                return false
        }
        
        let caretData = packCaretDataForRN()
        onBackspace(caretData)
        return true
    }
    
    // MARK: - Native-to-RN Value Packing Logic
    
    func packForRN(_ text: String, withName name: String) -> [AnyHashable: Any] {
        return [name: text,
                "eventCount": 1]
    }
    
    func packForRN(_ size: CGSize, withName name: String) -> [AnyHashable: Any] {
        
        let size = ["width": size.width,
                    "height": size.height]
        
        return [name: size]
    }
    
    func packCaretDataForRN() -> [AnyHashable: Any] {
        var start = selectedRange.location
        var end = selectedRange.location + selectedRange.length
        if selectionAffinity == .backward {
            (start, end) = (end, start)
        }
        
        var result: [AnyHashable : Any] = packForRN(getHTML(prettify: false), withName: "text")

        result["selectionStart"] = start
        result["selectionEnd"] = end
        
        if let selectedTextRange = selectedTextRange {
            let caretEndRect = caretRect(for: selectedTextRange.end)
            // Sergio Estevao: Sometimes the carectRect can be invalid so we need to check before sending this to JS.
            if !(caretEndRect.isInfinite || caretEndRect.isNull) {
                result["selectionEndCaretX"] = caretEndRect.origin.x
                result["selectionEndCaretY"] = caretEndRect.origin.y
            }
        }

        return result
    }

    // MARK: - RN Properties
    
    @objc
    func setContents(_ contents: NSDictionary) {
        guard contents["eventCount"] == nil else {
            return
        }

        let html = contents["text"] as? String ?? ""

        setHTML(html)
        updatePlaceholderVisibility()
        refreshFont()
        if let selection = contents["selection"] as? NSDictionary,
            let start = selection["start"] as? NSNumber,
            let end = selection["end"]  as? NSNumber {
            setSelection(start: start, end: end)
        }
    }

    // MARK: - Placeholder

    @objc var placeholder: String {
        set {
            placeholderLabel.text = newValue
        }

        get {
            return placeholderLabel.text ?? ""
        }
    }

    @objc var placeholderTextColor: UIColor {
        set {
            placeholderLabel.textColor = newValue
        }
        get {
            return placeholderLabel.textColor
        }
    }

    func setSelection(start: NSNumber, end: NSNumber) {        
        if let startPosition = position(from: beginningOfDocument, offset: start.intValue),
            let endPosition = position(from: beginningOfDocument, offset: end.intValue) {
            selectedTextRange = textRange(from: startPosition, to: endPosition)
        }
    }
    
    func updatePlaceholderVisibility() {
        placeholderLabel.isHidden = !self.text.isEmpty
    }
    
    // MARK: - Font Setters
    
    @objc func setFontFamily(_ family: String) {
        fontFamily = family
        refreshFont()
    }
    
    @objc func setFontSize(_ size: CGFloat) {
        fontSize = size
        refreshFont()
    }
    
    @objc func setFontWeight(_ weight: String) {
        fontWeight = weight
        refreshFont()
    }
    
    // MARK: - Font Refreshing
    
    /// Applies the family, size and weight constraints to the provided font.
    ///
    private func applyFontConstraints(to baseFont: UIFont) -> UIFont {
        let oldDescriptor = baseFont.fontDescriptor
        let newFontSize: CGFloat
        
        if let fontSize = fontSize {
            newFontSize = fontSize
        } else {
            newFontSize = baseFont.pointSize
        }
        
        var newTraits = oldDescriptor.symbolicTraits
        
        if let fontWeight = fontWeight {
            if (fontWeight == "bold") {
                newTraits.update(with: .traitBold)
            }
        }
        
        var newDescriptor: UIFontDescriptor
        
        if let fontFamily = fontFamily {
            newDescriptor = UIFontDescriptor(name: fontFamily, size: newFontSize)
            newDescriptor = newDescriptor.withSymbolicTraits(newTraits) ?? newDescriptor
        } else {
            newDescriptor = oldDescriptor
        }
        
        return UIFont(descriptor: newDescriptor, size: newFontSize)
    }
    
    /// Returns the font from the specified attributes, or the default font if no specific one is set.
    ///
    private func font(from attributes: [NSAttributedString.Key: Any]) -> UIFont {
        return attributes[.font] as? UIFont ?? defaultFont
    }
    
    /// This method refreshes the font for the whole view if the font-family, the font-size or the font-weight
    /// were ever set.
    ///
    private func refreshFont() {
        guard fontFamily != nil || fontSize != nil || fontWeight != nil else {
            return
        }
        
        let fullRange = NSRange(location: 0, length: textStorage.length)
        
        textStorage.enumerateAttributes(in: fullRange, options: []) { (attributes, subrange, stop) in
            let oldFont = font(from: attributes)
            let newFont = applyFontConstraints(to: oldFont)
            
            textStorage.addAttribute(.font, value: newFont, range: subrange)
        }
        
        refreshTypingAttributesAndPlaceholderFont()
    }
    
    /// This method refreshes the font for the palceholder field and typing attributes.
    /// This method should not be called directly.  Call `refreshFont()` instead.
    ///
    private func refreshTypingAttributesAndPlaceholderFont() {
        let oldFont = font(from: typingAttributes)
        let newFont = applyFontConstraints(to: oldFont)
        
        typingAttributes[.font] = newFont
        placeholderLabel.font = newFont
    }

    // MARK: - Formatting interface

    @objc func toggleFormat(format: String) {
        let emptyRange = NSRange(location: selectedRange.location, length: 0)
        switch format {
        case "bold": toggleBold(range: emptyRange)
        case "italic": toggleItalic(range: emptyRange)
        case "strikethrough": toggleStrikethrough(range: emptyRange)
        default: print("Format not recognized")
        }
    }

    func forceTypingAttributesIfNeeded() {
        if let formatHandler = HeadingBlockFormatHandler(block: blockModel) {
            formatHandler.forceTypingFormat(on: self)
        }
    }
    
    // MARK: - Event Propagation
    
    func propagateContentChanges() {
        if let onChange = onChange {
            let text = packForRN(cleanHTML(), withName: "text")
            onChange(text)
        }
    }

    func propagateSelectionChanges() {
        guard let onSelectionChange = onSelectionChange else {
            return
        }
        let caretData = packCaretDataForRN()
        onSelectionChange(caretData)
    }
}

// MARK: UITextView Delegate Methods
extension RCTAztecView: UITextViewDelegate {

    func textViewDidChangeSelection(_ textView: UITextView) {
        guard isInsertingDictationResult == false else {
            return
        }

        propagateSelectionChanges()
    }

    func textViewDidChange(_ textView: UITextView) {
        guard isInsertingDictationResult == false else {
            return
        }

        forceTypingAttributesIfNeeded()
        propagateContentChanges()
        updatePlaceholderVisibility()
        //Necessary to send height information to JS after pasting text.
        textView.setNeedsLayout()
    }

    func textViewDidBeginEditing(_ textView: UITextView) {
        onFocus?([:])
    }

    func textViewDidEndEditing(_ textView: UITextView) {
        onBlur?([:])
    }
}<|MERGE_RESOLUTION|>--- conflicted
+++ resolved
@@ -183,11 +183,11 @@
         return String(data: data, encoding: .utf8)
     }
 
-<<<<<<< HEAD
     private func cleanHTML() -> String {
         let html = getHTML(prettify: false).replacingOccurrences(of: "\n", with: "")
         return html
-=======
+    }
+
     func saveToDisk(image: UIImage) -> URL? {
         let fileName = "\(ProcessInfo.processInfo.globallyUniqueString)_file.jpg"
 
@@ -210,7 +210,6 @@
         }
         let imagesURLs = images.compactMap({ saveToDisk(image: $0)?.absoluteString })
         return imagesURLs
->>>>>>> 3bd518af
     }
     
     override func paste(_ sender: Any?) {
